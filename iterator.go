// Package fun is a zero-dependency collection of tools and idoms that
// takes advantage of generics. Iterators, error handling, a
// native-feeling Set type, and a simple pub-sub framework for
// distributing messages in fan-out patterns.
package fun

import (
	"context"
	"io"

	"github.com/tychoish/fun/internal"
)

// Iterator provides a safe, context-respecting iterator paradigm for
// iterable objects, along with a set of consumer functions and basic
// implementations.
//
// The itertool package provides a number of tools and paradigms for
// creating and processing Iterator objects, including Generators, Map
// and Reduce, Filter as well as Split and Merge to combine or divide
// iterators.
//
// In general, Iterators cannot be safe for access from multiple
// concurrent goroutines, because it is impossible to synchronize
// calls to Next() and Value(); however, itertool.Range() and
// itertool.Split() provide support for these workloads.
type Iterator[T any] interface {
	Next(context.Context) bool
	Close() error
	Value() T
}

// Observe processes an iterator calling the observer function for
// every element in the iterator and retruning when the iterator is
// exhausted. Take care to ensure that the Observe function does not
// block.
//
// Use itertool.Observe and itertool.ParallelObserve for more advanced
// execution patterns.
//
// Use with itertool.Slice, itertool.Channel, or itertool.Variadic to
// process data in other forms.
func Observe[T any](ctx context.Context, iter Iterator[T], fn Observer[T]) (err error) {
	defer func() { err = internal.MergeErrors(err, iter.Close()) }()
	defer func() { err = mergeWithRecover(err, recover()) }()

	for iter.Next(ctx) {
		err = fn.Safe(iter.Value())
		if err != nil {
			return err
		}
	}
	return nil
}

// ObserveWorker has the same semantics as Observe, except that the
// operation is wrapped in a WaitFunc, and executed when the WaitFunc
// is called.
func ObserveWorker[T any](iter Iterator[T], fn Observer[T]) WorkerFunc {
	return func(ctx context.Context) error { return Observe(ctx, iter, fn) }
}

<<<<<<< HEAD
=======
type readOneable[T any] interface {
	ReadOne(ctx context.Context) (T, error)
}

>>>>>>> a139d6de
// IterateOne, like ReadOne reads one value from the iterator, and
// returns it. The error values are either a context cancelation error
// if the context is canceled, or io.EOF if there are no elements in
// the iterator.
//
// IterateOne does not provide atomic exclusion if multiple calls to
<<<<<<< HEAD
// the iterator or IterateOne happen concurrently.
func IterateOne[T any](ctx context.Context, iter Iterator[T]) (T, error) {
=======
// the iterator or IterateOne happen concurrently; however, the
// adt.NewIterator wrapper provides a special case which *does* allow
// for concurrent use.
func IterateOne[T any](ctx context.Context, iter Iterator[T]) (T, error) {
	if si, ok := iter.(readOneable[T]); ok {
		return si.ReadOne(ctx)
	}

>>>>>>> a139d6de
	if err := ctx.Err(); err != nil {
		return ZeroOf[T](), err
	}
	if iter.Next(ctx) {
		return iter.Value(), nil
	}
	return ZeroOf[T](), io.EOF
}

// Generator creates an iterator that produces new values, using the
// generator function provided. This implementation does not create
// any background go routines, and the iterator will produce values
// until the function returns an error or the Close() method is
// called. Any non-nil error returned by the generator function is
// propagated to the close method, as long as it is not a context
// cancellation error or an io.EOF error.
func Generator[T any](op func(context.Context) (T, error)) Iterator[T] {
	return &internal.GeneratorIterator[T]{Operation: op}
}

// Transform processes the input iterator of type I into an output
// iterator of type O. It's implementation uses the Generator, will
// continue producing values as long as the input iterator produces
// values, the context isn't canceled, or
func Transform[I, O any](iter Iterator[I], op func(in I) (O, error)) Iterator[O] {
	return Generator(func(ctx context.Context) (O, error) {
		item, err := IterateOne(ctx, iter)
		if err != nil {
			return ZeroOf[O](), err
		}

		return op(item)

	})
}<|MERGE_RESOLUTION|>--- conflicted
+++ resolved
@@ -60,32 +60,22 @@
 	return func(ctx context.Context) error { return Observe(ctx, iter, fn) }
 }
 
-<<<<<<< HEAD
-=======
 type readOneable[T any] interface {
 	ReadOne(ctx context.Context) (T, error)
 }
 
->>>>>>> a139d6de
 // IterateOne, like ReadOne reads one value from the iterator, and
 // returns it. The error values are either a context cancelation error
 // if the context is canceled, or io.EOF if there are no elements in
 // the iterator.
 //
 // IterateOne does not provide atomic exclusion if multiple calls to
-<<<<<<< HEAD
 // the iterator or IterateOne happen concurrently.
-func IterateOne[T any](ctx context.Context, iter Iterator[T]) (T, error) {
-=======
-// the iterator or IterateOne happen concurrently; however, the
-// adt.NewIterator wrapper provides a special case which *does* allow
-// for concurrent use.
 func IterateOne[T any](ctx context.Context, iter Iterator[T]) (T, error) {
 	if si, ok := iter.(readOneable[T]); ok {
 		return si.ReadOne(ctx)
 	}
 
->>>>>>> a139d6de
 	if err := ctx.Err(); err != nil {
 		return ZeroOf[T](), err
 	}
