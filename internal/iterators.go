--- conflicted
+++ resolved
@@ -3,10 +3,6 @@
 import (
 	"context"
 	"errors"
-<<<<<<< HEAD
-	"fmt"
-=======
->>>>>>> a139d6de
 	"io"
 	"sync"
 	"sync/atomic"
@@ -96,10 +92,6 @@
 
 func (iter *GeneratorIterator[T]) Next(ctx context.Context) bool {
 	if ctx.Err() != nil || iter.closed.Load() {
-<<<<<<< HEAD
-		fmt.Println("one", iter.closed.Load(), ctx.Err())
-=======
->>>>>>> a139d6de
 		return false
 	}
 
